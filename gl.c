/* gl.c */
/* Geodetic Library */
/* Author: mirrorlaker */
/* March 10, 2017 */
<<<<<<< HEAD
double potential(double lon_geodetic, double lat_geodetic, double height_geodetic)
{

}
=======

double f1(double i, double j)
{

}
>>>>>>> d6694adb
<|MERGE_RESOLUTION|>--- conflicted
+++ resolved
@@ -2,15 +2,12 @@
 /* Geodetic Library */
 /* Author: mirrorlaker */
 /* March 10, 2017 */
-<<<<<<< HEAD
 double potential(double lon_geodetic, double lat_geodetic, double height_geodetic)
 {
 
 }
-=======
 
 double f1(double i, double j)
 {
 
-}
->>>>>>> d6694adb
+}